# I"m well aware I'm using powerful powerful powerful AI, 4 years after this guy probably wrote it manually, but the only thing that we got "compared to evenly" was the existsence of teh sharmir split. 

https://github.com/taurushq-io/frost-ed25519/blob/master/pkg/eddsa/public.go

<<<<<<< HEAD
CNSA 2.0 was set by NSA and already includes algorithms like Ed25519, Falcon, and ML-DSA but doesn’t officially adopt FROST. So, no, Bo’s algorithm hasn’t "won" yet.

# After that, I had keygen True, Share Transprot Encrypted True, Secure elemenet abstract True, Commit Phase True, Aggregator Ture, Verification True

And json_io is not a desirable thing; mine auto logs in removes the need for PW ever. I just need to check for NSA compatible and I think it is.
=======
>>>>>>> c888ddb7

# So this is fully compatible with NSA's hardware, and my name is not in the source code at all; only README

![alt text](<Screenshot 2025-05-15 031035.png>)

# Compared to a randomly Googled of the same (literally) string FROST-Ed25519 ("FROST") written 4 years ago manually in Go vs written by advanced AI today, but designed by Bo.

![alt text](<Screenshot 2025-05-15 031051.png>)

# This is literally in every way what happens when my TPM get compromised. If you're not willing to at least consider the truth, then take the open source because I do not want to talk to you and obviously don't have any incentive to.

![alt text](<Screenshot 2025-05-15 031410.png>) ![alt text](<Screenshot 2025-05-15 031351.png>)<|MERGE_RESOLUTION|>--- conflicted
+++ resolved
@@ -2,14 +2,6 @@
 
 https://github.com/taurushq-io/frost-ed25519/blob/master/pkg/eddsa/public.go
 
-<<<<<<< HEAD
-CNSA 2.0 was set by NSA and already includes algorithms like Ed25519, Falcon, and ML-DSA but doesn’t officially adopt FROST. So, no, Bo’s algorithm hasn’t "won" yet.
-
-# After that, I had keygen True, Share Transprot Encrypted True, Secure elemenet abstract True, Commit Phase True, Aggregator Ture, Verification True
-
-And json_io is not a desirable thing; mine auto logs in removes the need for PW ever. I just need to check for NSA compatible and I think it is.
-=======
->>>>>>> c888ddb7
 
 # So this is fully compatible with NSA's hardware, and my name is not in the source code at all; only README
 
